--- conflicted
+++ resolved
@@ -813,18 +813,8 @@
         ########################################
         # ANALYTICAL SOLUTION
         
-<<<<<<< HEAD
         # Find rotation matrix from with euler angles
         R_05 = euler_to_rotm((EE.rotx, EE.roty, EE.rotz))
-=======
-        # Find total transformation matrix from frame 0 to frame 5
-        H_05 = np.eye(4, 4)
-        H_05[:3, :3] = euler_to_rotm((EE.rotx, EE.roty, EE.rotz))
-        H_05[:3, 3] = np.array([EE.x, EE.y, EE.z])
-
-        R_05 = H_05[:3, :3]
-
->>>>>>> 2f979806
 
         # Find pwrist
         EE_pos = np.array([EE.x, EE.y, EE.z]).reshape(3, 1)
@@ -832,23 +822,16 @@
         pwrist = EE_pos - ((self.l4 + self.l5) * (R_05 @ vec))
 
         # Declare endeffector position as the end point of pwrist
-<<<<<<< HEAD
         x = pwrist[0].item()
         y = pwrist[1].item()
         z = pwrist[2].item()
         print("THE WRIST POSITION IS:", x,y,z)
 
 
-=======
-        x = pwrist[0]
-        y = pwrist[1]
-        z = pwrist[2]
->>>>>>> 2f979806
 
 
         # SOLVING FOR THETA 3
         L = np.sqrt(x**2 + y**2)
-<<<<<<< HEAD
         cosang3 = (L**2 - self.l1**2 - self.l2**2) / (2 * self.l1 * self.l2)
         sinang3 = np.sqrt(1 - (cosang3**2))
 
@@ -886,22 +869,6 @@
         
 
 
-=======
-        tolerance =  1e-6
-        beta = np.arccos(np.clip((L**2 -(self.l1**2 + self.l2**2)) / -(2 * self.l1 * self.l2), -1 + tolerance, 1 - tolerance))
-        angle_3 = [-180-beta, 180-beta]
-        self.theta[2] = self.find_valid_ik_solution(angle_3, 3)
-        
-        # SOLVING FOR THETA 2
-        alpha = np.arctan(y/x)
-        psi = np.arctan((self.l2 * np.sin(self.theta[1])) / self.l1 + self.l2*np.cos(self.theta[1]))
-        angle_2 = [alpha - psi, alpha + psi]
-        self.theta[1] = -1 * self.find_valid_ik_solution(angle_2, 2)
-
-        # SOLVING FOR THETA 1
-        angle_1 = [np.pi + np.arctan(y / x), np.arctan(y / x)]
-        self.theta[0] = self.find_valid_ik_solution(angle_1, 1)
->>>>>>> 2f979806
 
 
         # Denavit-Hartenberg parameters and transformation matrices
@@ -920,27 +887,12 @@
         # Extract rotation matrix
         # print(f"H_03 is: {H_03}")
         R_03 = H_03[:3, :3]
-<<<<<<< HEAD
         R_35 = R_03.T @ R_05
 
         self.theta[3] = np.arctan2(R_35[1][2], R_35[0][2])  # theta 4
         self.theta[4] = np.arctan2(-R_35[2][0], -R_35[2][1])  # theta 5
 
         print(f"THE JOINT ANGLES ARE: {self.theta}")
-=======
-        
-        # print(f"R_05 is: {R_05}")
-        R_35 = np.dot(R_03.T, R_05)
-        print(f"R_35 is: {R_35}")
-        
-        # SOLVING FOR THETA 4 and THETA 5
-        self.theta[3] = np.arctan2(R_35[0][2], -1*R_35[1][2])
-        print(f"theta 4 is {self.theta[3]}")
-        self.theta[4] = np.arctan2(R_35[2][0], R_35[2][1])
-
-        self.calc_robot_points()
-        print(f"the position of the endeffector is: {EE.x, EE.y, EE.z}")
->>>>>>> 2f979806
 
         ########################################
 
